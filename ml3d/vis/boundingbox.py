--- conflicted
+++ resolved
@@ -481,11 +481,7 @@
         if color is None:
             color = np.ones((line_indices.shape[0], line_indices.shape[1], 3))
         for i in range(num_rects):
-<<<<<<< HEAD
-            corners = rect_corners[i].astype(int)
-=======
             corners = rect_corners[i].astype(np.int32)
->>>>>>> b64b5144
             # ignore boxes outside a certain threshold
             interesting_corners_scale = 3.0
             if min(corners[:, 0]
