--- conflicted
+++ resolved
@@ -21,20 +21,13 @@
 from .scannet import Scannet
 from .sunrgbd import SunRGBD
 from .matterport_objects import MatterportObjects
-<<<<<<< HEAD
 from .kittimages import KITTImages
-=======
 from .tumfacade import TUMFacade
->>>>>>> b64b5144
 
 __all__ = [
     'SemanticKITTI', 'S3DIS', 'Toronto3D', 'ParisLille3D', 'Semantic3D',
     'Custom3D', 'utils', 'augment', 'samplers', 'KITTI', 'Waymo', 'NuScenes',
     'Lyft', 'ShapeNet', 'SemSegRandomSampler', 'InferenceDummySplit',
     'SemSegSpatiallyRegularSampler', 'Argoverse', 'Scannet', 'SunRGBD',
-<<<<<<< HEAD
-    'MatterportObjects', 'KITTImages'
-=======
-    'MatterportObjects', 'TUMFacade'
->>>>>>> b64b5144
+    'MatterportObjects', 'KITTImages' 'TUMFacade'
 ]